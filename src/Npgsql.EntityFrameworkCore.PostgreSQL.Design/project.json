﻿{
<<<<<<< HEAD
  "version": "1.0.2",
=======
  "version": "1.1.0",
>>>>>>> 4f804d4d
  "packOptions": {
    "authors": [ "Shay Rojansky" ],
    "description": "Design-time Entity Framework Core Functionality for PostgreSQL",
    "iconUrl": "http://www.npgsql.org/img/postgresql.gif",
    "licenseUrl": "https://raw.githubusercontent.com/npgsql/Npgsql.EntityFrameworkCore.PostgreSQL/dev/LICENSE.txt",
    "repository": {
      "type": "git",
      "url": "git://github.com/npgsql/npgsql"
    }
  },
  "buildOptions": {
    "keyFile": "../../Npgsql.snk",
    "warningsAsErrors": true,
    "compile": {
      "include": "../Shared/*.cs"
    }
  },
  "dependencies" : {
<<<<<<< HEAD
    "Microsoft.EntityFrameworkCore": "1.0.1",
    "Microsoft.EntityFrameworkCore.Design.Core": "1.0.0-preview2-final",
    "Microsoft.EntityFrameworkCore.Relational": "1.0.1",
    "Microsoft.EntityFrameworkCore.Relational.Design": "1.0.1",
    "Microsoft.Extensions.DependencyInjection": "1.0.0",
    "Microsoft.Extensions.DependencyInjection.Abstractions": "1.0.0",
    "Npgsql.EntityFrameworkCore.PostgreSQL": "1.0.2-*",
    "Npgsql": "3.1.8"
=======
    "Microsoft.EntityFrameworkCore": "1.1.0",
    "Microsoft.EntityFrameworkCore.Relational": "1.1.0",
    "Microsoft.EntityFrameworkCore.Relational.Design": "1.1.0",
    "Microsoft.Extensions.DependencyInjection": "1.1.0",
    "Microsoft.Extensions.DependencyInjection.Abstractions": "1.1.0",
    "Npgsql.EntityFrameworkCore.PostgreSQL": "1.1.0",
    "Npgsql": "3.1.9"
>>>>>>> 4f804d4d
  },
  "frameworks": {
    "net451": {},
    "netstandard13": {
      "imports": [
        "portable-net452+win81"
      ],
      "dependencies": {
      }
    }
  }
}<|MERGE_RESOLUTION|>--- conflicted
+++ resolved
@@ -1,9 +1,5 @@
 ﻿{
-<<<<<<< HEAD
-  "version": "1.0.2",
-=======
   "version": "1.1.0",
->>>>>>> 4f804d4d
   "packOptions": {
     "authors": [ "Shay Rojansky" ],
     "description": "Design-time Entity Framework Core Functionality for PostgreSQL",
@@ -22,16 +18,6 @@
     }
   },
   "dependencies" : {
-<<<<<<< HEAD
-    "Microsoft.EntityFrameworkCore": "1.0.1",
-    "Microsoft.EntityFrameworkCore.Design.Core": "1.0.0-preview2-final",
-    "Microsoft.EntityFrameworkCore.Relational": "1.0.1",
-    "Microsoft.EntityFrameworkCore.Relational.Design": "1.0.1",
-    "Microsoft.Extensions.DependencyInjection": "1.0.0",
-    "Microsoft.Extensions.DependencyInjection.Abstractions": "1.0.0",
-    "Npgsql.EntityFrameworkCore.PostgreSQL": "1.0.2-*",
-    "Npgsql": "3.1.8"
-=======
     "Microsoft.EntityFrameworkCore": "1.1.0",
     "Microsoft.EntityFrameworkCore.Relational": "1.1.0",
     "Microsoft.EntityFrameworkCore.Relational.Design": "1.1.0",
@@ -39,7 +25,6 @@
     "Microsoft.Extensions.DependencyInjection.Abstractions": "1.1.0",
     "Npgsql.EntityFrameworkCore.PostgreSQL": "1.1.0",
     "Npgsql": "3.1.9"
->>>>>>> 4f804d4d
   },
   "frameworks": {
     "net451": {},
