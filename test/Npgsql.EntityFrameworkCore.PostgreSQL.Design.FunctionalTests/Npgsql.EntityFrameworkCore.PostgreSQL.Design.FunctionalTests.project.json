--- conflicted
+++ resolved
@@ -1,14 +1,8 @@
 ﻿{
   "dependencies" : {
-<<<<<<< HEAD
-    "Microsoft.EntityFrameworkCore.Relational.Specification.Tests": "1.0.1",
-    "Microsoft.EntityFrameworkCore.Relational.Design.Specification.Tests": "1.0.1",
-    "Npgsql": "3.1.5"
-=======
     "Microsoft.EntityFrameworkCore.Relational.Specification.Tests": "1.1.0",
     "Microsoft.EntityFrameworkCore.Relational.Design.Specification.Tests": "1.1.0",
     "Npgsql": "3.1.9"
->>>>>>> 4f804d4d
   },
   "frameworks": {
     "net451": {}
