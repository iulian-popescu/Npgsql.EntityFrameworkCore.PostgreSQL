﻿{
  "dependencies" : {
<<<<<<< HEAD
    "Microsoft.Extensions.Logging": "1.0.0",
    "Microsoft.EntityFrameworkCore": "1.0.1",
    "Microsoft.EntityFrameworkCore.Relational": "1.0.1",
    "Microsoft.EntityFrameworkCore.Relational.Specification.Tests": "1.0.1",
=======
    "Microsoft.Extensions.Logging": "1.1.0-*",
    "Microsoft.EntityFrameworkCore": "1.1.0-*",
    "Microsoft.EntityFrameworkCore.Relational": "1.1.0-*",
    "Microsoft.EntityFrameworkCore.Relational.Specification.Tests": "1.1.0-*",
>>>>>>> 4f804d4d
    "Npgsql": "3.1.5"
  },
  "frameworks": {
    "net451": {}
  },
  "runtimes": {
    "win": {}
  }
}<|MERGE_RESOLUTION|>--- conflicted
+++ resolved
@@ -1,16 +1,9 @@
 ﻿{
   "dependencies" : {
-<<<<<<< HEAD
-    "Microsoft.Extensions.Logging": "1.0.0",
-    "Microsoft.EntityFrameworkCore": "1.0.1",
-    "Microsoft.EntityFrameworkCore.Relational": "1.0.1",
-    "Microsoft.EntityFrameworkCore.Relational.Specification.Tests": "1.0.1",
-=======
     "Microsoft.Extensions.Logging": "1.1.0-*",
     "Microsoft.EntityFrameworkCore": "1.1.0-*",
     "Microsoft.EntityFrameworkCore.Relational": "1.1.0-*",
     "Microsoft.EntityFrameworkCore.Relational.Specification.Tests": "1.1.0-*",
->>>>>>> 4f804d4d
     "Npgsql": "3.1.5"
   },
   "frameworks": {
