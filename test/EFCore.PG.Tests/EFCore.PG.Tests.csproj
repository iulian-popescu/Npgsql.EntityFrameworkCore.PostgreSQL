﻿<Project Sdk="Microsoft.NET.Sdk">

  <PropertyGroup>
    <TargetFrameworks>net461;netcoreapp2.1</TargetFrameworks>
    <TargetFrameworks Condition="'$(OS)' != 'Windows_NT' OR '$(CoreOnly)' == 'True'">netcoreapp2.1</TargetFrameworks>
    <AssemblyName>Npgsql.EntityFrameworkCore.PostgreSQL.Tests</AssemblyName>
    <RootNamespace>Npgsql.EntityFrameworkCore.PostgreSQL</RootNamespace>
  </PropertyGroup>

  <ItemGroup>
    <None Include="..\xunit.runner.json">
      <CopyToOutputDirectory>PreserveNewest</CopyToOutputDirectory>
    </None>
  </ItemGroup>

  <ItemGroup>
    <ProjectReference Include="..\..\src\EFCore.PG\EFCore.PG.csproj" />
    <ProjectReference Include="..\EFCore.PG.FunctionalTests\EFCore.PG.FunctionalTests.csproj" />
  </ItemGroup>

  <ItemGroup>
<<<<<<< HEAD
    <PackageReference Include="Microsoft.NET.Test.Sdk" Version="15.3.0" />
    <PackageReference Include="Microsoft.Extensions.Logging" Version="2.0.1" />
    <PackageReference Include="Microsoft.EntityFrameworkCore" Version="2.0.2" />
    <PackageReference Include="Microsoft.EntityFrameworkCore.Relational" Version="2.0.2" />
    <PackageReference Include="Microsoft.EntityFrameworkCore.Relational.Specification.Tests" Version="2.0.2" />
    <PackageReference Include="Npgsql" Version="3.2.7" />
=======
    <PackageReference Include="Microsoft.Extensions.Logging" Version="2.1.0" />
    <PackageReference Include="Microsoft.EntityFrameworkCore" Version="2.1.0" />
    <PackageReference Include="Microsoft.EntityFrameworkCore.Relational" Version="2.1.0" />
    <PackageReference Include="Microsoft.EntityFrameworkCore.Relational.Specification.Tests" Version="2.1.0" />
>>>>>>> c3b3cf97
  </ItemGroup>

</Project><|MERGE_RESOLUTION|>--- conflicted
+++ resolved
@@ -19,19 +19,10 @@
   </ItemGroup>
 
   <ItemGroup>
-<<<<<<< HEAD
-    <PackageReference Include="Microsoft.NET.Test.Sdk" Version="15.3.0" />
-    <PackageReference Include="Microsoft.Extensions.Logging" Version="2.0.1" />
-    <PackageReference Include="Microsoft.EntityFrameworkCore" Version="2.0.2" />
-    <PackageReference Include="Microsoft.EntityFrameworkCore.Relational" Version="2.0.2" />
-    <PackageReference Include="Microsoft.EntityFrameworkCore.Relational.Specification.Tests" Version="2.0.2" />
-    <PackageReference Include="Npgsql" Version="3.2.7" />
-=======
     <PackageReference Include="Microsoft.Extensions.Logging" Version="2.1.0" />
     <PackageReference Include="Microsoft.EntityFrameworkCore" Version="2.1.0" />
     <PackageReference Include="Microsoft.EntityFrameworkCore.Relational" Version="2.1.0" />
     <PackageReference Include="Microsoft.EntityFrameworkCore.Relational.Specification.Tests" Version="2.1.0" />
->>>>>>> c3b3cf97
   </ItemGroup>
 
 </Project>